--- conflicted
+++ resolved
@@ -2,7 +2,6 @@
 
 A code for performing lattice-based atomistic simulations of alloys with an internal energy given by a Bragg-Williams Hamiltonian, implementing both Monte Carlo methods (simulated annealing, transition matrix Monte Carlo, Wang-Landau sampling) and nested sampling. The code will be periodically updated so it is best to check the GitHub repository for the latest version.
 
-<<<<<<< HEAD
 Copyright (C) The Authors 2019-2025. Released under the GNU Lesser General Public License, version 3.
 
 ## Background
@@ -10,9 +9,6 @@
 The Bragg-Williams Hamiltonian is an on-lattice Ising-like Hamiltonian describing the internal energy of a general substitutional alloy. The configuration of the alloy is specified by the *site occupation numbers*, $\{\xi_{i\alpha}\}$, where $\xi_{i\alpha}=1$ if site $i$ is occupied by an atom of species $\alpha$, and $\xi_{i\alpha}=0$ otherwise. Each lattice site must be constrained to have one (and only one) atom sitting on it, expressed as $\sum_\alpha \xi_{i\alpha}=1$ for all lattice sites $i$. The overall concentration of a chemical species, $c_\alpha$ is given by $c_\alpha = \frac{1}{N} \sum_i \xi_{i\alpha}$, where $N$ is the total number of lattice sites in the system. The energy associated with an atom of species $\alpha$ on site $i$ interacting with an atom of species $\alpha'$ on site $j$, referred to as an *effective pair interaction* is denoted $V_{i\alpha; j\alpha'}$. The Bragg-Williams Hamiltonian is then written
 $$H(\{\xi_{i\alpha}\}) = \frac{1}{2}\sum_{i \alpha; j\alpha'} V_{i\alpha; j\alpha'} \xi_{i \alpha} \xi_{j \alpha'},$$
 where the factor of $\frac{1}{2}$ accounts for double-counting.
-=======
-Copyright (C) Christopher Woodgate 2019-2024. Released under the GNU Lesser General Public License, version 3.
->>>>>>> ea35bdbd
 
 ## Citations
 ANY publications/presentations/further work resulting from the use of this software should cite the original publication for which it was developed:
@@ -53,26 +49,12 @@
 Most of the options specified in the input file are fairly self-explanatory. The least obvious is the `mode' option. Because it is my intention to include a 2D (and potentially 1D) option in future, the first digit indicates the number of spatial dimensions for the simulation. Then the last two digits the mode. At present, the implemented options are:
 - 01: Simulated Annealing. Uses the Metropolis Monte Carlo algorithm with Kawasaki dynamics to perform simulated annealing on a system in an initially random configuration.
 - 02: Draw Decorellated Samples. Optionally performs simulated annealing then draws samples of the grid N Monte Carlo steps apart. Good for generating supercell configurations for use other methods. *E.g.* this recent reference where the code was used to generate training/test data for a machine-learned interatomic potential: L. Shenoy, C. D. Woodgate, J. B. Staunton, A. P. Bartók, C. S. Becquart, C. Domain, J. R. Kermode, [Phys. Rev. Mater. **8**, 033804 (2024)](https://doi.org/10.1103/PhysRevMaterials.8.033804).
-<<<<<<< HEAD
 - 03: Nested sampling. Uses the nested sampling algorithm to sample the configuration space from random initial configurations, allowing to calculate the partition function at an arbitrary temperature during the post-processing step. This procedure is outlined in a recent publication: C. D. Woodgate, G. A. Marchant, L. B. Pártay, J. B. Staunton, [npj Comput. Mater. **10**, 271 (2024)](https://doi.org/10.1038/s41524-024-01445-w).
 
 ## Authors
 - Hubert J. Naguszewski
 - Livia B. Pártay
 - Christopher D. Woodgate
-=======
-- 03: Nested sampling. (Implemented by Livia Bartók-Pártay, Department of Chemistry, University of Warwick, UK.) Uses the nested sampling algorithm to sample the configuration space from random initial configurations, facilitating calculation of the partition function at an arbitrary temperature during the post-processing step. This procedure is outlined in a recent preprint: C. D. Woodgate, G. A. Marchant, L. B. Pártay, J. B. Staunton, [arXiv:2404.13173](https://doi.org/10.48550/arXiv.2404.13173).
-- 04: Transition Matrix Monte Carlo Method. (Implemented by Hubert Nagusewski, Department of Physics, University of Warwick.) 
-- 05: Wang-Landau Sampling. (Implemented by Hubert Nagusewski, Department of Physics, University of Warwick.) 
-- 06: Energy Spetrum algorithm. (Implemented by Hubert Nagusewski, Department of Physics, University of Warwick.) Needed for modes 04 and 05 to determine the range of possible simulation energies.
-
-## Author
-Christopher D. Woodgate
-
-## Contributors
-- Livia Bartók-Pártay (Nested Sampling implementation).
-- Hubert Naguszewski (Wang-Landau sampling and Transition Matrix Monte Carlo (TMMC) implementations).
->>>>>>> ea35bdbd
 
 ## Contributing
 Any/all contributions are welcome via pull requests. 
