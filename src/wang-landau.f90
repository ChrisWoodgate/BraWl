--- conflicted
+++ resolved
@@ -861,13 +861,9 @@
     real(real64) :: energy_to_ry, bin_width
 
     ! Conversion meV/atom to Rydberg
-<<<<<<< HEAD
-    energy_to_ry = setup_internal%n_atoms/(eV_to_Ry*1000)
+    energy_to_ry = setup_internal%n_atoms/(Ry_to_eV*1000)
+
     ! Create energy wl_setup_internal%bins and set mpi wl_setup_internal%bins
-=======
-    energy_to_ry = setup%n_atoms/(Ry_to_eV*1000)
-    ! Create energy wl_setup%bins and set mpi wl_setup%bins
->>>>>>> a05d927e
     j = 1
     bin_width = (wl_setup_internal%energy_max - wl_setup_internal%energy_min)/real(wl_setup_internal%bins)*energy_to_ry
     do i = 1, wl_setup_internal%bins + 1
