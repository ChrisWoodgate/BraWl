!----------------------------------------------------------------------!
! energetics.f90                                                       !
!                                                                      !
! Module implementing the Bragg-Williams Hamiltonian.                  !
!                                                                      !
! C. D. Woodgate,  Bristol                                        2025 !
!----------------------------------------------------------------------!
module energetics

  use kinds
  use shared_data
  use io
  use c_functions
  
  implicit none

  contains

  !--------------------------------------------------------------------!
  ! Function to compute the total energy of the simulation             !
  !                                                                    !
  ! C. D. Woodgate,  Bristol                                      2025 !
  !--------------------------------------------------------------------!
  function total_energy(setup,config) result(energy)
    !integer(int16), allocatable, dimension(:,:,:,:), intent(in) :: config
    integer(int16), dimension(:,:,:,:), intent(in) :: config
    real(real64) :: energy
    class(run_params), intent(in) :: setup
    integer :: i, j, k, l

    energy=0.0_real64

    do l=1, 2*setup%n_3
      do k=1, 2*setup%n_2
        do j=1, 2*setup%n_1
          do i=1, setup%n_basis
            if (config(i,j,k,l) .eq. 0_int16) cycle
            energy = energy + setup%nbr_energy(config, i, j, k, l)
          end do
        end do
      end do
    end do

    ! Divide by two to correct double-counting
    energy = 0.5_real64*energy

  end function total_energy

  !--------------------------------------------------------------------!
  ! Function to compute the energy associated with just one pair of    !
  ! atoms. (This means we can avoid re-evaluating the full Hamiltonian !
  ! for things like trial Metropolis-Kawasaki swaps                    !
  !                                                                    !
  ! C. D. Woodgate,  Bristol                                      2025 !
  !--------------------------------------------------------------------!
  function pair_energy(setup, config, idx1, idx2)&
       result(energy)
    integer(int16), dimension(:,:,:,:), intent(in) :: config
    type(run_params), intent(in) :: setup
    integer, dimension(4), intent(in) :: idx1, idx2
    real(real64) :: energy

    ! The function nbr_energy will only evaluate the portion of the
    ! energy coming from the atoms around a site interacting with the
    ! atom on that site. There is NO factor of 1/2 because there is no
    ! double-counting in this routine.
    energy = setup%nbr_energy(config, idx1(1), idx1(2), idx1(3), idx1(4)) &
           + setup%nbr_energy(config, idx2(1), idx2(2), idx2(3), idx2(4))
  end function pair_energy

  !--------------------------------------------------------------------!
  ! Function to compute the contribution from the 1st coordination     !
  ! shell to the energy for the BCC lattice                            !
  !                                                                    !
  ! C. D. Woodgate,  Bristol                                      2025 !
  !--------------------------------------------------------------------!
  function bcc_shell1_energy(setup, site_b, site_i, site_j, site_k, &
                             config, species)     &
           result(energy)
    !integer(int16), allocatable, dimension(:,:,:,:), intent(in) :: config
    integer(int16), dimension(:,:,:,:), intent(in) :: config
    real(real64) :: energy
    class(run_params), intent(in) :: setup
    integer, intent(in) :: site_b, site_i, site_j, site_k
    integer(int16), intent(in) :: species
    integer(int16), allocatable, dimension(:) :: nbrs
    integer :: i, ip1, im1, jp1, jm1, kp1, km1, ib

    energy=0.0_real64
    
    ! Compute where my neighbours are
    ip1 = modulo(site_i, 2*setup%n_1) + 1
    im1 = modulo(site_i-2, 2*setup%n_1) + 1
    jp1 = modulo(site_j, 2*setup%n_2) + 1
    jm1 = modulo(site_j-2, 2*setup%n_2) + 1
    kp1 = modulo(site_k, 2*setup%n_3) + 1
    km1 = modulo(site_k-2, 2*setup%n_3) + 1

    ! Basis index (always =1 for this lattice implementation,
    ! but keep here for generality)
    ib = site_b
      
    allocate(nbrs(8))
    nbrs(1) = config(ib, ip1, jp1, kp1)
    nbrs(2) = config(ib, ip1, jp1, km1)
    nbrs(3) = config(ib, ip1, jm1, kp1)
    nbrs(4) = config(ib, ip1, jm1, km1)
    nbrs(5) = config(ib, im1, jp1, kp1)
    nbrs(6) = config(ib, im1, jp1, km1)
    nbrs(7) = config(ib, im1, jm1, kp1)
    nbrs(8) = config(ib, im1, jm1, km1)
    do i=1, 8
      energy = energy + V_ex(species, nbrs(i), 1)
    end do
    deallocate(nbrs)
  end function bcc_shell1_energy

  !--------------------------------------------------------------------!
  ! Function to compute the contribution from the 2nd coordination     !
  ! shell to the energy for the BCC lattice                            !
  !                                                                    !
  ! C. D. Woodgate,  Bristol                                      2025 !
  !--------------------------------------------------------------------!
  function bcc_shell2_energy(setup, site_b, site_i, site_j, site_k, &
                             config, species)     &
           result(energy)
    !integer(int16), allocatable, dimension(:,:,:,:), intent(in) :: config
    integer(int16), dimension(:,:,:,:), intent(in) :: config
    real(real64) :: energy
    class(run_params), intent(in) :: setup
    integer, intent(in) :: site_b, site_i, site_j, site_k
    integer(int16), intent(in) :: species
    integer(int16), allocatable, dimension(:) :: nbrs
    integer :: i, ip2, im2, jp2, jm2, kp2, km2, ib

    energy=0.0_real64
    
    ! Compute where my neighbours are
    ip2 = modulo(site_i+1, 2*setup%n_1) + 1
    im2 = modulo(site_i-3, 2*setup%n_1) + 1
    jp2 = modulo(site_j+1, 2*setup%n_2) + 1
    jm2 = modulo(site_j-3, 2*setup%n_2) + 1
    kp2 = modulo(site_k+1, 2*setup%n_3) + 1
    km2 = modulo(site_k-3, 2*setup%n_3) + 1

    ! Basis index (always =1 for this lattice implementation,
    ! but keep here for generality)
    ib = site_b
      
    allocate(nbrs(6))
    nbrs(1) = config(ib, ip2, site_j  , site_k  )
    nbrs(2) = config(ib, im2, site_j  , site_k  )
    nbrs(3) = config(ib, site_i  , jm2, site_k  )
    nbrs(4) = config(ib, site_i  , jp2, site_k  )
    nbrs(5) = config(ib, site_i  , site_j  , kp2)
    nbrs(6) = config(ib, site_i  , site_j  , km2)
    do i=1, 6
      energy = energy + V_ex(species, nbrs(i), 2)
    end do
    deallocate(nbrs)
  end function bcc_shell2_energy

  !--------------------------------------------------------------------!
  ! Function to compute the contribution from the 3rd coordination     !
  ! shell to the energy for the BCC lattice                            !
  !                                                                    !
  ! C. D. Woodgate,  Bristol                                      2025 !
  !--------------------------------------------------------------------!
  function bcc_shell3_energy(setup, site_b, site_i, site_j, site_k, &
                             config, species)     &
           result(energy)
    !integer(int16), allocatable, dimension(:,:,:,:), intent(in) :: config
    integer(int16), dimension(:,:,:,:), intent(in) :: config
    real(real64) :: energy
    class(run_params), intent(in) :: setup
    integer, intent(in) :: site_b, site_i, site_j, site_k
    integer(int16), intent(in) :: species
    integer(int16), allocatable, dimension(:) :: nbrs
    integer :: i, ip2, im2, jp2, jm2, kp2, km2, ib

    energy=0.0_real64
    
    ! Compute where my neighbours are
    ip2 = modulo(site_i+1, 2*setup%n_1) + 1
    im2 = modulo(site_i-3, 2*setup%n_1) + 1
    jp2 = modulo(site_j+1, 2*setup%n_2) + 1
    jm2 = modulo(site_j-3, 2*setup%n_2) + 1
    kp2 = modulo(site_k+1, 2*setup%n_3) + 1
    km2 = modulo(site_k-3, 2*setup%n_3) + 1

    ! Basis index (always =1 for this lattice implementation,
    ! but keep here for generality)
    ib = site_b
      
    allocate(nbrs(12))
    nbrs(1)  = config(ib,site_i,  jm2,  km2)
    nbrs(2)  = config(ib, ip2, site_j,  km2)
    nbrs(3)  = config(ib, im2, site_j,  km2)
    nbrs(4)  = config(ib,site_i,  jp2,  km2)
    nbrs(5)  = config(ib, ip2,  jm2, site_k)
    nbrs(6)  = config(ib, im2,  jm2, site_k)
    nbrs(7)  = config(ib, ip2,  jp2, site_k)
    nbrs(8)  = config(ib, im2,  jp2, site_k)
    nbrs(9)  = config(ib,site_i,  jm2,  kp2)
    nbrs(10) = config(ib, ip2, site_j,  kp2)
    nbrs(11) = config(ib, im2, site_j,  kp2)
    nbrs(12) = config(ib,site_i,  jp2,  kp2)
    do i=1, 12
      energy = energy + V_ex(species, nbrs(i), 3)
    end do
    deallocate(nbrs)
  end function bcc_shell3_energy

  !--------------------------------------------------------------------!
  ! Function to compute the contribution from the 4th coordination     !
  ! shell to the energy for the BCC lattice                            !
  !                                                                    !
  ! C. D. Woodgate,  Bristol                                      2025 !
  !--------------------------------------------------------------------!
  function bcc_shell4_energy(setup, site_b, site_i, site_j, site_k, &
                             config, species)     &
           result(energy)
    !integer(int16), allocatable, dimension(:,:,:,:), intent(in) :: config
    integer(int16), dimension(:,:,:,:), intent(in) :: config
    real(real64) :: energy
    class(run_params), intent(in) :: setup
    integer, intent(in) :: site_b, site_i, site_j, site_k
    integer(int16), intent(in) :: species
    integer(int16), allocatable, dimension(:) :: nbrs
    integer :: i, up, dn, fw, bw, lt, rt, upupup, dndndn, &
               fwfwfw, bwbwbw, ltltlt, rtrtrt, ib

    energy=0.0_real64
    
    up = modulo(site_i, 2*setup%n_1) + 1
    dn = modulo(site_i-2, 2*setup%n_1) + 1
    lt = modulo(site_j, 2*setup%n_2) + 1
    rt = modulo(site_j-2, 2*setup%n_2) + 1
    fw = modulo(site_k, 2*setup%n_3) + 1
    bw = modulo(site_k-2, 2*setup%n_3) + 1
    up = modulo(site_i, 2*setup%n_1) + 1
    dn = modulo(site_i-2, 2*setup%n_1) + 1
    upupup = modulo(site_i+2, 2*setup%n_1) + 1
    dndndn = modulo(site_i-4, 2*setup%n_1) + 1
    ltltlt = modulo(site_j+2, 2*setup%n_2) + 1
    rtrtrt = modulo(site_j-4, 2*setup%n_2) + 1
    fwfwfw = modulo(site_k+2, 2*setup%n_3) + 1
    bwbwbw = modulo(site_k-4, 2*setup%n_3) + 1

    ! Basis index (always =1 for this lattice implementation,
    ! but keep here for generality)
    ib = site_b

    allocate(nbrs(24))
    nbrs(1)   = config(ib, up, lt, fwfwfw)
    nbrs(2)   = config(ib, dn, lt, fwfwfw)
    nbrs(3)   = config(ib, up, rt, fwfwfw)
    nbrs(4)   = config(ib, dn, rt, fwfwfw)
    nbrs(5)   = config(ib, up, lt, bwbwbw)
    nbrs(6)   = config(ib, dn, lt, bwbwbw)
    nbrs(7)   = config(ib, up, rt, bwbwbw)
    nbrs(8)   = config(ib, dn, rt, bwbwbw)
    nbrs(9)   = config(ib, up, ltltlt, fw)
    nbrs(10)  = config(ib, dn, ltltlt, fw)
    nbrs(11)  = config(ib, up, ltltlt, bw)
    nbrs(12)  = config(ib, dn, ltltlt, bw)
    nbrs(13)  = config(ib, up, rtrtrt, fw)
    nbrs(14)  = config(ib, dn, rtrtrt, fw)
    nbrs(15)  = config(ib, up, rtrtrt, bw)
    nbrs(16)  = config(ib, dn, rtrtrt, bw)
    nbrs(17)  = config(ib, upupup, lt, fw)
    nbrs(18)  = config(ib, upupup, rt, fw)
    nbrs(19)  = config(ib, upupup, lt, bw)
    nbrs(20)  = config(ib, upupup, rt, bw)
    nbrs(21)  = config(ib, dndndn, lt, fw)
    nbrs(22)  = config(ib, dndndn, rt, fw)
    nbrs(23)  = config(ib, dndndn, lt, bw)
    nbrs(24)  = config(ib, dndndn, rt, bw)
     
    ! Sum them
    do i=1, 24
      energy = energy + V_ex(species, nbrs(i),4)
    end do
    deallocate(nbrs)
  end function bcc_shell4_energy

  !--------------------------------------------------------------------!
  ! Function to compute the contribution from the 5th coordination     !
  ! shell to the energy for the BCC lattice                            !
  !                                                                    !
  ! C. D. Woodgate,  Bristol                                      2025 !
  !--------------------------------------------------------------------!
  function bcc_shell5_energy(setup, site_b, site_i, site_j, site_k, &
                             config, species)     &
           result(energy)
    !integer(int16), allocatable, dimension(:,:,:,:), intent(in) :: config
    integer(int16), dimension(:,:,:,:), intent(in) :: config
    real(real64) :: energy
    class(run_params), intent(in) :: setup
    integer, intent(in) :: site_b, site_i, site_j, site_k
    integer(int16), intent(in) :: species
    integer(int16), allocatable, dimension(:) :: nbrs
    integer :: i, upup, dndn, fwfw, bwbw, ltlt, rtrt, ib

    energy=0.0_real64
    
    upup = modulo(site_i+1, 2*setup%n_1) + 1
    dndn = modulo(site_i-3, 2*setup%n_1) + 1
    ltlt = modulo(site_j+1, 2*setup%n_2) + 1
    rtrt = modulo(site_j-3, 2*setup%n_2) + 1
    fwfw = modulo(site_k+1, 2*setup%n_3) + 1
    bwbw = modulo(site_k-3, 2*setup%n_3) + 1

    ! Basis index (always =1 for this lattice implementation,
    ! but keep here for generality)
    ib = site_b

    allocate(nbrs(8))
    nbrs(1)  = config(ib, upup, ltlt, fwfw)
    nbrs(2)  = config(ib, dndn, ltlt, fwfw)
    nbrs(3)  = config(ib, upup, rtrt, fwfw)
    nbrs(4)  = config(ib, dndn, rtrt, fwfw)
    nbrs(5)  = config(ib, upup, ltlt, bwbw)
    nbrs(6)  = config(ib, dndn, ltlt, bwbw)
    nbrs(7)  = config(ib, upup, rtrt, bwbw)
    nbrs(8)  = config(ib, dndn, rtrt, bwbw)
     
    ! Sum them
    do i=1, 8
      energy = energy + V_ex(species, nbrs(i),5)
    end do
    deallocate(nbrs)
  end function bcc_shell5_energy

  !--------------------------------------------------------------------!
  ! Function to compute the contribution from the 6th coordination     !
  ! shell to the energy for the BCC lattice                            !
  !                                                                    !
  ! C. D. Woodgate,  Bristol                                      2025 !
  !--------------------------------------------------------------------!
  function bcc_shell6_energy(setup, site_b, site_i, site_j, site_k, &
                             config,  species)     &
           result(energy)
    !integer(int16), allocatable, dimension(:,:,:,:), intent(in) :: config
    integer(int16), dimension(:,:,:,:), intent(in) :: config
    real(real64) :: energy
    class(run_params), intent(in) :: setup
    integer, intent(in) :: site_b, site_i, site_j, site_k
    integer(int16), intent(in) :: species
    integer(int16), allocatable, dimension(:) :: nbrs
    integer :: i, upupupup, dndndndn, fwfwfwfw, bwbwbwbw, &
               ltltltlt, rtrtrtrt, ib

    energy=0.0_real64
    
    upupupup = modulo(site_i+3, 2*setup%n_1) + 1
    dndndndn = modulo(site_i-5, 2*setup%n_1) + 1
    ltltltlt = modulo(site_j+3, 2*setup%n_2) + 1
    rtrtrtrt = modulo(site_j-5, 2*setup%n_2) + 1
    fwfwfwfw = modulo(site_k+3, 2*setup%n_3) + 1
    bwbwbwbw = modulo(site_k-5, 2*setup%n_3) + 1

    ! Basis index (always =1 for this lattice implementation,
    ! but keep here for generality)
    ib = site_b

    allocate(nbrs(6))
    nbrs(1)  = config(ib, upupupup, site_j, site_k)
    nbrs(2)  = config(ib, dndndndn, site_j, site_k)
    nbrs(3)  = config(ib, site_i, ltltltlt, site_k)
    nbrs(4)  = config(ib, site_i, rtrtrtrt, site_k)
    nbrs(5)  = config(ib, site_i, site_j, fwfwfwfw)
    nbrs(6)  = config(ib, site_i, site_j, bwbwbwbw)
     
    ! Sum them
    do i=1, 6
      energy = energy + V_ex(species, nbrs(i),6)
    end do
    deallocate(nbrs)
  end function bcc_shell6_energy

  !--------------------------------------------------------------------!
  ! Function to compute the contribution from the 7th coordination     !
  ! shell to the energy for the BCC lattice                            !
  !                                                                    !
  ! C. D. Woodgate,  Bristol                                      2025 !
  !--------------------------------------------------------------------!
  function bcc_shell7_energy(setup, site_b, site_i, site_j, site_k, &
                             config, species)     &
           result(energy)
    !integer(int16), allocatable, dimension(:,:,:,:), intent(in) :: config
    integer(int16), dimension(:,:,:,:), intent(in) :: config
    real(real64) :: energy
    class(run_params), intent(in) :: setup
    integer, intent(in) :: site_b, site_i, site_j, site_k
    integer(int16), intent(in) :: species
    integer(int16), allocatable, dimension(:) :: nbrs
    integer :: i, up, dn, fw, bw, lt, rt, upupup, dndndn, &
               fwfwfw, bwbwbw, ltltlt, rtrtrt, ib

    energy=0.0_real64

    up = modulo(site_i, 2*setup%n_1) + 1
    dn = modulo(site_i-2, 2*setup%n_1) + 1
    lt = modulo(site_j, 2*setup%n_2) + 1
    rt = modulo(site_j-2, 2*setup%n_2) + 1
    fw = modulo(site_k, 2*setup%n_3) + 1
    bw = modulo(site_k-2, 2*setup%n_3) + 1
    upupup = modulo(site_i+2, 2*setup%n_1) + 1
    dndndn = modulo(site_i-4, 2*setup%n_1) + 1
    ltltlt = modulo(site_j+2, 2*setup%n_2) + 1
    rtrtrt = modulo(site_j-4, 2*setup%n_2) + 1
    fwfwfw = modulo(site_k+2, 2*setup%n_3) + 1
    bwbwbw = modulo(site_k-4, 2*setup%n_3) + 1

    ! Basis index (always =1 for this lattice implementation,
    ! but keep here for generality)
    ib = site_b

    allocate(nbrs(24))

    nbrs(1)   = config(ib,     up, ltltlt, fwfwfw)
    nbrs(2)   = config(ib,     dn, ltltlt, fwfwfw)
    nbrs(3)   = config(ib, upupup,     lt, fwfwfw)
    nbrs(4)   = config(ib, dndndn,     lt, fwfwfw)
    nbrs(5)   = config(ib, upupup,     rt, fwfwfw)
    nbrs(6)   = config(ib, dndndn,     rt, fwfwfw)
    nbrs(7)   = config(ib,     up, rtrtrt, fwfwfw)
    nbrs(8)   = config(ib,     dn, rtrtrt, fwfwfw)
    nbrs(9)   = config(ib, upupup, ltltlt,     fw)
    nbrs(10)  = config(ib, dndndn, ltltlt,     fw)
    nbrs(11)  = config(ib, upupup, rtrtrt,     fw)
    nbrs(12)  = config(ib, dndndn, rtrtrt,     fw)
    nbrs(13)  = config(ib, upupup, ltltlt,     bw)
    nbrs(14)  = config(ib, dndndn, ltltlt,     bw)
    nbrs(15)  = config(ib, upupup, rtrtrt,     bw)
    nbrs(16)  = config(ib, dndndn, rtrtrt,     bw)
    nbrs(17)  = config(ib,     up, ltltlt, bwbwbw)
    nbrs(18)  = config(ib,     dn, ltltlt, bwbwbw)
    nbrs(19)  = config(ib, upupup,     lt, bwbwbw)
    nbrs(20)  = config(ib, dndndn,     lt, bwbwbw)
    nbrs(21)  = config(ib, upupup,     rt, bwbwbw)
    nbrs(22)  = config(ib, dndndn,     rt, bwbwbw)
    nbrs(23)  = config(ib,     up, rtrtrt, bwbwbw)
    nbrs(24)  = config(ib,     dn, rtrtrt, bwbwbw)

    ! Sum them
    do i=1, 24
      energy = energy + V_ex(species, nbrs(i),7)
    end do

    deallocate(nbrs)

  end function bcc_shell7_energy

  !--------------------------------------------------------------------!
  ! Function to compute the contribution from the 8th coordination     !
  ! shell to the energy for the BCC lattice                            !
  !                                                                    !
  ! C. D. Woodgate,  Bristol                                      2025 !
  !--------------------------------------------------------------------!
  function bcc_shell8_energy(setup, site_b, site_i, site_j, site_k, &
                             config, species)     &
           result(energy)
    !integer(int16), allocatable, dimension(:,:,:,:), intent(in) :: config
    integer(int16), dimension(:,:,:,:), intent(in) :: config
    real(real64) :: energy
    class(run_params), intent(in) :: setup
    integer, intent(in) :: site_b, site_i, site_j, site_k
    integer(int16), intent(in) :: species
    integer(int16), allocatable, dimension(:) :: nbrs
    integer :: i, upup, dndn, fwfw, bwbw, ltlt, rtrt, upupupup, &
               dndndndn, fwfwfwfw, bwbwbwbw, ltltltlt, rtrtrtrt, ib

    energy=0.0_real64

    upup = modulo(site_i+1, 2*setup%n_1) + 1
    dndn = modulo(site_i-3, 2*setup%n_1) + 1
    ltlt = modulo(site_j+1, 2*setup%n_2) + 1
    rtrt = modulo(site_j-3, 2*setup%n_2) + 1
    fwfw = modulo(site_k+1, 2*setup%n_3) + 1
    bwbw = modulo(site_k-3, 2*setup%n_3) + 1
    upupupup = modulo(site_i+3, 2*setup%n_1) + 1
    dndndndn = modulo(site_i-5, 2*setup%n_1) + 1
    ltltltlt = modulo(site_j+3, 2*setup%n_2) + 1
    rtrtrtrt = modulo(site_j-5, 2*setup%n_2) + 1
    fwfwfwfw = modulo(site_k+3, 2*setup%n_3) + 1
    bwbwbwbw = modulo(site_k-5, 2*setup%n_3) + 1

    ! Basis index (always =1 for this lattice implementation,
    ! but keep here for generality)
    ib = site_b

    allocate(nbrs(24))

    nbrs(1)   = config(ib,   site_i,     ltlt, fwfwfwfw)
    nbrs(2)   = config(ib,     upup,   site_j, fwfwfwfw)
    nbrs(3)   = config(ib,     dndn,   site_j, fwfwfwfw)
    nbrs(4)   = config(ib,   site_i,     rtrt, fwfwfwfw)
    nbrs(5)   = config(ib,   site_i, ltltltlt,     fwfw)
    nbrs(6)   = config(ib, dndndndn,   site_j,     fwfw)
    nbrs(7)   = config(ib, upupupup,   site_j,     fwfw)
    nbrs(8)   = config(ib,   site_i, rtrtrtrt,     fwfw)
    nbrs(9)   = config(ib,     upup, ltltltlt,   site_k)
    nbrs(10)  = config(ib,     dndn, ltltltlt,   site_k)
    nbrs(11)  = config(ib, upupupup,     ltlt,   site_k)
    nbrs(12)  = config(ib, dndndndn,     ltlt,   site_k)
    nbrs(13)  = config(ib, upupupup,     rtrt,   site_k)
    nbrs(14)  = config(ib, dndndndn,     rtrt,   site_k)
    nbrs(15)  = config(ib,   site_i, ltltltlt,   site_k)
    nbrs(16)  = config(ib, dndndndn,   site_j,   site_k)
    nbrs(17)  = config(ib,   site_i, ltltltlt,     bwbw)
    nbrs(18)  = config(ib, dndndndn,   site_j,     bwbw)
    nbrs(19)  = config(ib, upupupup,   site_j,     bwbw)
    nbrs(20)  = config(ib,   site_i, rtrtrtrt,     bwbw)
    nbrs(21)  = config(ib,   site_i,     ltlt, bwbwbwbw)
    nbrs(22)  = config(ib,     upup,   site_j, bwbwbwbw)
    nbrs(23)  = config(ib,     dndn,   site_j, bwbwbwbw)
    nbrs(24)  = config(ib,   site_i,     rtrt, bwbwbwbw)

    ! Sum them
    do i=1, 24
      energy = energy + V_ex(species, nbrs(i),8)
    end do

    deallocate(nbrs)

  end function bcc_shell8_energy

  !--------------------------------------------------------------------!
  ! Function to compute the contribution from the 9th coordination     !
  ! shell to the energy for the BCC lattice                            !
  !                                                                    !
  ! C. D. Woodgate,  Bristol                                      2025 !
  !--------------------------------------------------------------------!
  function bcc_shell9_energy(setup, site_b, site_i, site_j, site_k, &
                             config, species)     &
           result(energy)
    !integer(int16), allocatable, dimension(:,:,:,:), intent(in) :: config
    integer(int16), dimension(:,:,:,:), intent(in) :: config
    real(real64) :: energy
    class(run_params), intent(in) :: setup
    integer, intent(in) :: site_b, site_i, site_j, site_k
    integer(int16), intent(in) :: species
    integer(int16), allocatable, dimension(:) :: nbrs
    integer :: i, upup, dndn, fwfw, bwbw, ltlt, rtrt, upupupup, &
               dndndndn, fwfwfwfw, bwbwbwbw, ltltltlt, rtrtrtrt, ib

    energy=0.0_real64

    upup = modulo(site_i+1, 2*setup%n_1) + 1
    dndn = modulo(site_i-3, 2*setup%n_1) + 1
    ltlt = modulo(site_j+1, 2*setup%n_2) + 1
    rtrt = modulo(site_j-3, 2*setup%n_2) + 1
    fwfw = modulo(site_k+1, 2*setup%n_3) + 1
    bwbw = modulo(site_k-3, 2*setup%n_3) + 1
    upupupup = modulo(site_i+3, 2*setup%n_1) + 1
    dndndndn = modulo(site_i-5, 2*setup%n_1) + 1
    ltltltlt = modulo(site_j+3, 2*setup%n_2) + 1
    rtrtrtrt = modulo(site_j-5, 2*setup%n_2) + 1
    fwfwfwfw = modulo(site_k+3, 2*setup%n_3) + 1
    bwbwbwbw = modulo(site_k-5, 2*setup%n_3) + 1

    ! Basis index (always =1 for this lattice implementation,
    ! but keep here for generality)
    ib = site_b

    allocate(nbrs(24))

    nbrs(1)   = config(ib,     upup,     ltlt, fwfwfwfw)
    nbrs(2)   = config(ib,     dndn,     ltlt, fwfwfwfw)
    nbrs(3)   = config(ib,     upup,     rtrt, fwfwfwfw)
    nbrs(4)   = config(ib,     dndn,     rtrt, fwfwfwfw)
    nbrs(5)   = config(ib,     upup, ltltltlt,     fwfw)
    nbrs(6)   = config(ib,     dndn, ltltltlt,     fwfw)
    nbrs(7)   = config(ib, upupupup,     ltlt,     fwfw)
    nbrs(8)   = config(ib, dndndndn,     ltlt,     fwfw)
    nbrs(9)   = config(ib, upupupup,     rtrt,     fwfw)
    nbrs(10)  = config(ib, dndndndn,     rtrt,     fwfw)
    nbrs(11)  = config(ib,     upup, rtrtrtrt,     fwfw)
    nbrs(12)  = config(ib,     dndn, rtrtrtrt,     fwfw)
    nbrs(13)  = config(ib,     upup, ltltltlt,     bwbw)
    nbrs(14)  = config(ib,     dndn, ltltltlt,     bwbw)
    nbrs(15)  = config(ib, upupupup,     ltlt,     bwbw)
    nbrs(16)  = config(ib, dndndndn,     ltlt,     bwbw)
    nbrs(17)  = config(ib, upupupup,     rtrt,     bwbw)
    nbrs(18)  = config(ib, dndndndn,     rtrt,     bwbw)
    nbrs(19)  = config(ib,     upup, rtrtrtrt,     bwbw)
    nbrs(20)  = config(ib,     dndn, rtrtrtrt,     bwbw)
    nbrs(21)  = config(ib,     upup,     ltlt, bwbwbwbw)
    nbrs(22)  = config(ib,     dndn,     ltlt, bwbwbwbw)
    nbrs(23)  = config(ib,     upup,     rtrt, bwbwbwbw)
    nbrs(24)  = config(ib,     dndn,     rtrt, bwbwbwbw)

    ! Sum them
    do i=1, 24
      energy = energy + V_ex(species, nbrs(i),9)
    end do

    deallocate(nbrs)

  end function bcc_shell9_energy

  !--------------------------------------------------------------------!
  ! Function to compute the contribution from the 10th coordination    !
  ! shell to the energy for the BCC lattice                            !
  !                                                                    !
  ! C. D. Woodgate,  Bristol                                      2025 !
  !--------------------------------------------------------------------!
  function bcc_shell10_energy(setup, site_b, site_i, site_j, site_k, &
                             config, species)     &
           result(energy)
    !integer(int16), allocatable, dimension(:,:,:,:), intent(in) :: config
    integer(int16), dimension(:,:,:,:), intent(in) :: config
    real(real64) :: energy
    class(run_params), intent(in) :: setup
    integer, intent(in) :: site_b, site_i, site_j, site_k
    integer(int16), intent(in) :: species
    integer(int16), allocatable, dimension(:) :: nbrs
    integer :: i, up, dn, fw, bw, lt, rt, upupup, dndndn, fwfwfw, &
               bwbwbw, ltltlt, rtrtrt, upupupupup, dndndndndn,    &
               fwfwfwfwfw, bwbwbwbwbw, ltltltltlt, rtrtrtrtrt, ib

    energy=0.0_real64

    up = modulo(  site_i, 2*setup%n_1) + 1
    dn = modulo(site_i-2, 2*setup%n_1) + 1
    lt = modulo(  site_j, 2*setup%n_2) + 1
    rt = modulo(site_j-2, 2*setup%n_2) + 1
    fw = modulo(site_k, 2*setup%n_3) + 1
    bw = modulo(site_k-2, 2*setup%n_3) + 1
    upupup = modulo(site_i+2, 2*setup%n_1) + 1
    dndndn = modulo(site_i-4, 2*setup%n_1) + 1
    ltltlt = modulo(site_j+2, 2*setup%n_2) + 1
    rtrtrt = modulo(site_j-4, 2*setup%n_2) + 1
    fwfwfw = modulo(site_k+2, 2*setup%n_3) + 1
    bwbwbw = modulo(site_k-4, 2*setup%n_3) + 1
    upupupupup = modulo(site_i+4, 2*setup%n_1) + 1
    dndndndndn = modulo(site_i-6, 2*setup%n_1) + 1
    ltltltltlt = modulo(site_j+4, 2*setup%n_2) + 1
    rtrtrtrtrt = modulo(site_j-6, 2*setup%n_2) + 1
    fwfwfwfwfw = modulo(site_k+4, 2*setup%n_3) + 1
    bwbwbwbwbw = modulo(site_k-6, 2*setup%n_3) + 1

    ! Basis index (always =1 for this lattice implementation,
    ! but keep here for generality)
    ib = site_b

    allocate(nbrs(32))

    nbrs(1)   = config(ib,         up,         lt, fwfwfwfwfw)
    nbrs(2)   = config(ib,         dn,         lt, fwfwfwfwfw)
    nbrs(3)   = config(ib,         up,         rt, fwfwfwfwfw)
    nbrs(4)   = config(ib,         dn,         rt, fwfwfwfwfw)
    nbrs(5)   = config(ib,     upupup,     ltltlt,     fwfwfw)
    nbrs(6)   = config(ib,     dndndn,     ltltlt,     fwfwfw)
    nbrs(7)   = config(ib,     upupup,     rtrtrt,     fwfwfw)
    nbrs(8)   = config(ib,     dndndn,     rtrtrt,     fwfwfw)
    nbrs(9)   = config(ib,         up, rtrtrtrtrt,         fw)
    nbrs(10)  = config(ib,         dn, rtrtrtrtrt,         fw)
    nbrs(11)  = config(ib, upupupupup,         rt,         fw)
    nbrs(12)  = config(ib, dndndndndn,         rt,         fw)
    nbrs(13)  = config(ib, upupupupup,         lt,         fw)
    nbrs(14)  = config(ib, dndndndndn,         lt,         fw)
    nbrs(15)  = config(ib,         up, rtrtrtrtrt,         fw)
    nbrs(16)  = config(ib,         dn, rtrtrtrtrt,         fw)
    nbrs(17)  = config(ib,         up, rtrtrtrtrt,         bw)
    nbrs(18)  = config(ib,         dn, rtrtrtrtrt,         bw)
    nbrs(19)  = config(ib, upupupupup,         rt,         bw)
    nbrs(20)  = config(ib, dndndndndn,         rt,         bw)
    nbrs(21)  = config(ib, upupupupup,         lt,         bw)
    nbrs(22)  = config(ib, dndndndndn,         lt,         bw)
    nbrs(23)  = config(ib,         up, rtrtrtrtrt,         bw)
    nbrs(24)  = config(ib,         dn, rtrtrtrtrt,         bw)
    nbrs(25)  = config(ib,     upupup,     ltltlt,     bwbwbw)
    nbrs(26)  = config(ib,     dndndn,     ltltlt,     bwbwbw)
    nbrs(27)  = config(ib,     upupup,     rtrtrt,     bwbwbw)
    nbrs(28)  = config(ib,     dndndn,     rtrtrt,     bwbwbw)
    nbrs(29)  = config(ib,         up,         lt, bwbwbwbwbw)
    nbrs(30)  = config(ib,         dn,         lt, bwbwbwbwbw)
    nbrs(31)  = config(ib,         up,         rt, bwbwbwbwbw)
    nbrs(32)  = config(ib,         dn,         rt, bwbwbwbwbw)

    ! Sum them
    do i=1, 32
      energy = energy + V_ex(species, nbrs(i),10)
    end do

    deallocate(nbrs)

  end function bcc_shell10_energy

  !--------------------------------------------------------------------!
  ! Function to compute the energy for an interaction up to the 1st    !
  ! coordination shell on the BCC lattice.                             !
  !                                                                    !
  ! C. D. Woodgate,  Bristol                                      2025 !
  !--------------------------------------------------------------------!
  function bcc_energy_1shells(setup, config, site_b, site_i, site_j, site_k) &
           result(energy)
    !integer(int16), allocatable, dimension(:,:,:,:), intent(in) :: config
    integer(int16), dimension(:,:,:,:), intent(in) :: config
    real(real64) :: energy
    class(run_params), intent(in) :: setup
    integer, intent(in) :: site_b, site_i, site_j, site_k
    integer(int16) :: species

    species = config(site_b, site_i, site_j, site_k)

    energy= bcc_shell1_energy(setup, site_b, site_i, site_j, site_k, config, species)
    
  end function bcc_energy_1shells

  !--------------------------------------------------------------------!
  ! Function to compute the energy for an interaction up to the 2nd    !
  ! coordination shell on the BCC lattice.                             !
  !                                                                    !
  ! C. D. Woodgate,  Bristol                                      2025 !
  !--------------------------------------------------------------------!
  function bcc_energy_2shells(setup, config, site_b, site_i, site_j, site_k) &
           result(energy)
    !integer(int16), allocatable, dimension(:,:,:,:), intent(in) :: config
    integer(int16), dimension(:,:,:,:), intent(in) :: config
    real(real64) :: energy
    class(run_params), intent(in) :: setup
    integer, intent(in) :: site_b, site_i, site_j, site_k
    integer(int16) :: species

    species = config(site_b, site_i, site_j, site_k)

    energy = bcc_shell1_energy(setup, site_b, site_i, site_j, site_k, config, species) &
           + bcc_shell2_energy(setup, site_b, site_i, site_j, site_k, config, species)
    
  end function bcc_energy_2shells

  !--------------------------------------------------------------------!
  ! Function to compute the energy for an interaction up to the 3rd    !
  ! coordination shell on the BCC lattice.                             !
  !                                                                    !
  ! C. D. Woodgate,  Bristol                                      2025 !
  !--------------------------------------------------------------------!
  function bcc_energy_3shells(setup, config, site_b, site_i, site_j, site_k) &
           result(energy)
    !integer(int16), allocatable, dimension(:,:,:,:), intent(in) :: config
    integer(int16), dimension(:,:,:,:), intent(in) :: config
    real(real64) :: energy
    class(run_params), intent(in) :: setup
    integer, intent(in) :: site_b, site_i, site_j, site_k
    integer(int16) :: species

    species = config(site_b, site_i, site_j, site_k)

    energy = bcc_shell1_energy(setup, site_b, site_i, site_j, site_k, config, species) &
           + bcc_shell2_energy(setup, site_b, site_i, site_j, site_k, config, species) &
           + bcc_shell3_energy(setup, site_b, site_i, site_j, site_k, config, species)
    
  end function bcc_energy_3shells

  !--------------------------------------------------------------------!
  ! Function to compute the energy for an interaction up to the 4th    !
  ! coordination shell on the BCC lattice.                             !
  !                                                                    !
  ! C. D. Woodgate,  Bristol                                      2025 !
  !--------------------------------------------------------------------!
  function bcc_energy_4shells(setup, config, site_b, site_i, site_j, site_k) &
           result(energy)
    !integer(int16), allocatable, dimension(:,:,:,:), intent(in) :: config
    integer(int16), dimension(:,:,:,:), intent(in) :: config
    real(real64) :: energy
    class(run_params), intent(in) :: setup
    integer, intent(in) :: site_b, site_i, site_j, site_k
    integer(int16) :: species

    species = config(site_b, site_i, site_j, site_k)

    energy = bcc_shell1_energy(setup, site_b, site_i, site_j, site_k, config, species) &
           + bcc_shell2_energy(setup, site_b, site_i, site_j, site_k, config, species) &
           + bcc_shell3_energy(setup, site_b, site_i, site_j, site_k, config, species) &
           + bcc_shell4_energy(setup, site_b, site_i, site_j, site_k, config, species)
    
  end function bcc_energy_4shells

  !--------------------------------------------------------------------!
  ! Function to compute the energy for an interaction up to the 5th    !
  ! coordination shell on the BCC lattice.                             !
  !                                                                    !
  ! C. D. Woodgate,  Bristol                                      2025 !
  !--------------------------------------------------------------------!
  function bcc_energy_5shells(setup, config, site_b, site_i, site_j, site_k) &
           result(energy)
    !integer(int16), allocatable, dimension(:,:,:,:), intent(in) :: config
    integer(int16), dimension(:,:,:,:), intent(in) :: config
    real(real64) :: energy
    class(run_params), intent(in) :: setup
    integer, intent(in) :: site_b, site_i, site_j, site_k
    integer(int16) :: species

    species = config(site_b, site_i, site_j, site_k)

    energy = bcc_shell1_energy(setup, site_b, site_i, site_j, site_k, config, species) &
           + bcc_shell2_energy(setup, site_b, site_i, site_j, site_k, config, species) &
           + bcc_shell3_energy(setup, site_b, site_i, site_j, site_k, config, species) &
           + bcc_shell4_energy(setup, site_b, site_i, site_j, site_k, config, species) &
           + bcc_shell5_energy(setup, site_b, site_i, site_j, site_k, config, species)
    
  end function bcc_energy_5shells

  !--------------------------------------------------------------------!
  ! Function to compute the energy for an interaction up to the 6th    !
  ! coordination shell on the BCC lattice.                             !
  !                                                                    !
  ! C. D. Woodgate,  Bristol                                      2025 !
  !--------------------------------------------------------------------!
  function bcc_energy_6shells(setup, config, site_b, site_i, site_j, site_k) &
           result(energy)
    !integer(int16), allocatable, dimension(:,:,:,:), intent(in) :: config
    integer(int16), dimension(:,:,:,:), intent(in) :: config
    real(real64) :: energy
    class(run_params), intent(in) :: setup
    integer, intent(in) :: site_b, site_i, site_j, site_k
    integer(int16) :: species

    species = config(site_b, site_i, site_j, site_k)

    energy = bcc_shell1_energy(setup, site_b, site_i, site_j, site_k, config, species) &
           + bcc_shell2_energy(setup, site_b, site_i, site_j, site_k, config, species) &
           + bcc_shell3_energy(setup, site_b, site_i, site_j, site_k, config, species) &
           + bcc_shell4_energy(setup, site_b, site_i, site_j, site_k, config, species) &
           + bcc_shell5_energy(setup, site_b, site_i, site_j, site_k, config, species) &
           + bcc_shell6_energy(setup, site_b, site_i, site_j, site_k, config, species)

  end function bcc_energy_6shells

  !--------------------------------------------------------------------!
  ! Function to compute the energy for an interaction up to the 7th    !
  ! coordination shell on the BCC lattice.                             !
  !                                                                    !
  ! C. D. Woodgate,  Bristol                                      2025 !
  !--------------------------------------------------------------------!
  function bcc_energy_7shells(setup, config, site_b, site_i, site_j, site_k) &
           result(energy)
    !integer(int16), allocatable, dimension(:,:,:,:), intent(in) :: config
    integer(int16), dimension(:,:,:,:), intent(in) :: config
    real(real64) :: energy
    class(run_params), intent(in) :: setup
    integer, intent(in) :: site_b, site_i, site_j, site_k
    integer(int16) :: species

    species = config(site_b, site_i, site_j, site_k)

    energy = bcc_shell1_energy(setup, site_b, site_i, site_j, site_k, config, species) &
           + bcc_shell2_energy(setup, site_b, site_i, site_j, site_k, config, species) &
           + bcc_shell3_energy(setup, site_b, site_i, site_j, site_k, config, species) &
           + bcc_shell4_energy(setup, site_b, site_i, site_j, site_k, config, species) &
           + bcc_shell5_energy(setup, site_b, site_i, site_j, site_k, config, species) &
           + bcc_shell6_energy(setup, site_b, site_i, site_j, site_k, config, species) &
           + bcc_shell7_energy(setup, site_b, site_i, site_j, site_k, config, species)

  end function bcc_energy_7shells

  !--------------------------------------------------------------------!
  ! Function to compute the energy for an interaction up to the 8th    !
  ! coordination shell on the BCC lattice.                             !
  !                                                                    !
  ! C. D. Woodgate,  Bristol                                      2025 !
  !--------------------------------------------------------------------!
  function bcc_energy_8shells(setup, config, site_b, site_i, site_j, site_k) &
           result(energy)
    !integer(int16), allocatable, dimension(:,:,:,:), intent(in) :: config
    integer(int16), dimension(:,:,:,:), intent(in) :: config
    real(real64) :: energy
    class(run_params), intent(in) :: setup
    integer, intent(in) :: site_b, site_i, site_j, site_k
    integer(int16) :: species

    species = config(site_b, site_i, site_j, site_k)

    energy = bcc_shell1_energy(setup, site_b, site_i, site_j, site_k, config, species) &
           + bcc_shell2_energy(setup, site_b, site_i, site_j, site_k, config, species) &
           + bcc_shell3_energy(setup, site_b, site_i, site_j, site_k, config, species) &
           + bcc_shell4_energy(setup, site_b, site_i, site_j, site_k, config, species) &
           + bcc_shell5_energy(setup, site_b, site_i, site_j, site_k, config, species) &
           + bcc_shell6_energy(setup, site_b, site_i, site_j, site_k, config, species) &
           + bcc_shell7_energy(setup, site_b, site_i, site_j, site_k, config, species) &
           + bcc_shell8_energy(setup, site_b, site_i, site_j, site_k, config, species)

  end function bcc_energy_8shells

  !--------------------------------------------------------------------!
  ! Function to compute the energy for an interaction up to the 9th    !
  ! coordination shell on the BCC lattice.                             !
  !                                                                    !
  ! C. D. Woodgate,  Bristol                                      2025 !
  !--------------------------------------------------------------------!
  function bcc_energy_9shells(setup, config, site_b, site_i, site_j, site_k) &
           result(energy)
    !integer(int16), allocatable, dimension(:,:,:,:), intent(in) :: config
    integer(int16), dimension(:,:,:,:), intent(in) :: config
    real(real64) :: energy
    class(run_params), intent(in) :: setup
    integer, intent(in) :: site_b, site_i, site_j, site_k
    integer(int16) :: species

    species = config(site_b, site_i, site_j, site_k)

    energy = bcc_shell1_energy(setup, site_b, site_i, site_j, site_k, config, species) &
           + bcc_shell2_energy(setup, site_b, site_i, site_j, site_k, config, species) &
           + bcc_shell3_energy(setup, site_b, site_i, site_j, site_k, config, species) &
           + bcc_shell4_energy(setup, site_b, site_i, site_j, site_k, config, species) &
           + bcc_shell5_energy(setup, site_b, site_i, site_j, site_k, config, species) &
           + bcc_shell6_energy(setup, site_b, site_i, site_j, site_k, config, species) &
           + bcc_shell7_energy(setup, site_b, site_i, site_j, site_k, config, species) &
           + bcc_shell8_energy(setup, site_b, site_i, site_j, site_k, config, species) &
           + bcc_shell9_energy(setup, site_b, site_i, site_j, site_k, config, species)

  end function bcc_energy_9shells

  !--------------------------------------------------------------------!
  ! Function to compute the energy for an interaction up to the 10th   !
  ! coordination shell on the BCC lattice.                             !
  !                                                                    !
  ! C. D. Woodgate,  Bristol                                      2025 !
  !--------------------------------------------------------------------!
  function bcc_energy_10shells(setup, config, site_b, site_i, site_j, site_k) &
           result(energy)
    !integer(int16), allocatable, dimension(:,:,:,:), intent(in) :: config
    integer(int16), dimension(:,:,:,:), intent(in) :: config
    real(real64) :: energy
    class(run_params), intent(in) :: setup
    integer, intent(in) :: site_b, site_i, site_j, site_k
    integer(int16) :: species

    species = config(site_b, site_i, site_j, site_k)

    energy = bcc_shell1_energy(setup, site_b, site_i, site_j, site_k, config, species) &
           + bcc_shell2_energy(setup, site_b, site_i, site_j, site_k, config, species) &
           + bcc_shell3_energy(setup, site_b, site_i, site_j, site_k, config, species) &
           + bcc_shell4_energy(setup, site_b, site_i, site_j, site_k, config, species) &
           + bcc_shell5_energy(setup, site_b, site_i, site_j, site_k, config, species) &
           + bcc_shell6_energy(setup, site_b, site_i, site_j, site_k, config, species) &
           + bcc_shell7_energy(setup, site_b, site_i, site_j, site_k, config, species) &
           + bcc_shell8_energy(setup, site_b, site_i, site_j, site_k, config, species) &
           + bcc_shell9_energy(setup, site_b, site_i, site_j, site_k, config, species) &
           + bcc_shell10_energy(setup, site_b, site_i, site_j, site_k, config, species)

  end function bcc_energy_10shells

  !--------------------------------------------------------------------!
  ! Function to compute the contribution from the 1st coordination     !
  ! shell to the energy for the FCC lattice                            !
  !                                                                    !
  ! C. D. Woodgate,  Bristol                                      2025 !
  !--------------------------------------------------------------------!
  function fcc_shell1_energy(setup, site_b, site_i, site_j, site_k, &
                             config, species)     &
           result(energy)
    !integer(int16), allocatable, dimension(:,:,:,:), intent(in) :: config
    integer(int16), dimension(:,:,:,:), intent(in) :: config
    real(real64) :: energy
    class(run_params), intent(in) :: setup
    integer, intent(in) :: site_b, site_i, site_j, site_k
    integer(int16), intent(in) :: species
    integer(int16), allocatable, dimension(:) :: nbrs
    integer :: i, up, dn, fw, bw, lt, rt, ib

    energy=0.0_real64
    
    ! Compute where my neighbours are
    up = modulo(site_i, 2*setup%n_1) + 1
    dn = modulo(site_i-2, 2*setup%n_1) + 1
    lt = modulo(site_j, 2*setup%n_2) + 1
    rt = modulo(site_j-2, 2*setup%n_2) + 1
    fw = modulo(site_k, 2*setup%n_3) + 1
    bw = modulo(site_k-2, 2*setup%n_3) + 1

    ! Basis index (always =1 for this lattice implementation,
    ! but keep here for generality)
    ib = site_b
      
    allocate(nbrs(12))
    nbrs(1)  = config(ib, site_i, rt, fw)
    nbrs(2)  = config(ib, site_i, rt, bw)
    nbrs(3)  = config(ib, site_i, lt, fw)
    nbrs(4)  = config(ib, site_i, lt, bw)
    nbrs(5)  = config(ib, up, rt, site_k)
    nbrs(6)  = config(ib, up, lt, site_k)
    nbrs(7)  = config(ib, up, site_j, fw)
    nbrs(8)  = config(ib, up, site_j, bw)
    nbrs(9)  = config(ib, dn, rt, site_k)
    nbrs(10) = config(ib, dn, lt, site_k)
    nbrs(11) = config(ib, dn, site_j, fw)
    nbrs(12) = config(ib, dn, site_j, bw)
    do i=1, 12
      energy = energy + V_ex(species, nbrs(i), 1)
    end do
    deallocate(nbrs)
  end function fcc_shell1_energy

  !--------------------------------------------------------------------!
  ! Function to compute the contribution from the 2nd coordination     !
  ! shell to the energy for the FCC lattice                            !
  !                                                                    !
  ! C. D. Woodgate,  Bristol                                      2025 !
  !--------------------------------------------------------------------!
  function fcc_shell2_energy(setup, site_b, site_i, site_j, site_k, &
                             config, species)     &
           result(energy)
    !integer(int16), allocatable, dimension(:,:,:,:), intent(in) :: config
    integer(int16), dimension(:,:,:,:), intent(in) :: config
    real(real64) :: energy
    class(run_params), intent(in) :: setup
    integer, intent(in) :: site_b, site_i, site_j, site_k
    integer(int16), intent(in) :: species
    integer(int16), allocatable, dimension(:) :: nbrs
    integer :: i
    integer :: upup, dndn, fwfw, bwbw, ltlt, rtrt, ib

    energy=0.0_real64
    
    upup = modulo(site_i+1, 2*setup%n_1) + 1
    dndn = modulo(site_i-3, 2*setup%n_1) + 1
    ltlt = modulo(site_j+1, 2*setup%n_2) + 1
    rtrt = modulo(site_j-3, 2*setup%n_2) + 1
    fwfw = modulo(site_k+1, 2*setup%n_3) + 1
    bwbw = modulo(site_k-3, 2*setup%n_3) + 1

    ! Basis index (always =1 for this lattice implementation,
    ! but keep here for generality)
    ib = site_b

    allocate(nbrs(6))
    nbrs(1)  = config(ib, upup, site_j, site_k)
    nbrs(2)  = config(ib, dndn, site_j, site_k)
    nbrs(3)  = config(ib, site_i, ltlt, site_k)
    nbrs(4)  = config(ib, site_i, rtrt, site_k)
    nbrs(5)  = config(ib, site_i, site_j, fwfw)
    nbrs(6)  = config(ib, site_i, site_j, bwbw)
    do i=1, 6
      energy = energy + V_ex(species, nbrs(i), 2)
    end do
    deallocate(nbrs)
  end function fcc_shell2_energy

  !--------------------------------------------------------------------!
  ! Function to compute the contribution from the 3rd coordination     !
  ! shell to the energy for the FCC lattice                            !
  !                                                                    !
  ! C. D. Woodgate,  Bristol                                      2025 !
  !--------------------------------------------------------------------!
  function fcc_shell3_energy(setup, site_b, site_i, site_j, site_k, &
                             config, species)     &
           result(energy)
    !integer(int16), allocatable, dimension(:,:,:,:), intent(in) :: config
    integer(int16), dimension(:,:,:,:), intent(in) :: config
    real(real64) :: energy
    class(run_params), intent(in) :: setup
    integer, intent(in) :: site_b, site_i, site_j, site_k
    integer(int16), intent(in) :: species
    integer(int16), allocatable, dimension(:) :: nbrs
    integer :: i, up, dn, fw, bw, lt, rt
    integer :: upup, dndn, fwfw, bwbw, ltlt, rtrt, ib

    energy=0.0_real64
    
    up = modulo(site_i, 2*setup%n_1) + 1
    dn = modulo(site_i-2, 2*setup%n_1) + 1
    lt = modulo(site_j, 2*setup%n_2) + 1
    rt = modulo(site_j-2, 2*setup%n_2) + 1
    fw = modulo(site_k, 2*setup%n_3) + 1
    bw = modulo(site_k-2, 2*setup%n_3) + 1
      
    upup = modulo(site_i+1, 2*setup%n_1) + 1
    dndn = modulo(site_i-3, 2*setup%n_1) + 1
    ltlt = modulo(site_j+1, 2*setup%n_2) + 1
    rtrt = modulo(site_j-3, 2*setup%n_2) + 1
    fwfw = modulo(site_k+1, 2*setup%n_3) + 1
    bwbw = modulo(site_k-3, 2*setup%n_3) + 1

    ! Basis index (always =1 for this lattice implementation,
    ! but keep here for generality)
    ib = site_b

    allocate(nbrs(24))
    nbrs(1)   = config(ib, dndn, lt, fw)
    nbrs(2)   = config(ib, dndn, lt, bw)
    nbrs(3)   = config(ib, dndn, rt, fw)
    nbrs(4)   = config(ib, dndn, rt, bw)
    nbrs(5)   = config(ib, upup, lt, fw)
    nbrs(6)   = config(ib, upup, lt, bw)
    nbrs(7)   = config(ib, upup, rt, fw)
    nbrs(8)   = config(ib, upup, rt, bw)
    nbrs(9)   = config(ib, up, ltlt, fw)
    nbrs(10)  = config(ib, dn, ltlt, fw)
    nbrs(11)  = config(ib, up, ltlt, bw)
    nbrs(12)  = config(ib, dn, ltlt, bw)
    nbrs(13)  = config(ib, up, rtrt, fw)
    nbrs(14)  = config(ib, dn, rtrt, fw)
    nbrs(15)  = config(ib, up, rtrt, bw)
    nbrs(16)  = config(ib, dn, rtrt, bw)
    nbrs(17)  = config(ib, up, lt, fwfw)
    nbrs(18)  = config(ib, dn, lt, fwfw)
    nbrs(19)  = config(ib, up, rt, fwfw)
    nbrs(20)  = config(ib, dn, rt, fwfw)
    nbrs(21)  = config(ib, up, lt, bwbw)
    nbrs(22)  = config(ib, dn, lt, bwbw)
    nbrs(23)  = config(ib, up, rt, bwbw)
    nbrs(24)  = config(ib, dn, rt, bwbw)
    do i=1, 24
      energy = energy + V_ex(species, nbrs(i), 3)
    end do
    deallocate(nbrs)
  end function fcc_shell3_energy

  !--------------------------------------------------------------------!
  ! Function to compute the contribution from the 4th coordination     !
  ! shell to the energy for the FCC lattice                            !
  !                                                                    !
  ! C. D. Woodgate,  Bristol                                      2025 !
  !--------------------------------------------------------------------!
  function fcc_shell4_energy(setup, site_b, site_i, site_j, site_k, &
                             config, species)     &
           result(energy)
    !integer(int16), allocatable, dimension(:,:,:,:), intent(in) :: config
    integer(int16), dimension(:,:,:,:), intent(in) :: config
    real(real64) :: energy
    class(run_params), intent(in) :: setup
    integer, intent(in) :: site_b, site_i, site_j, site_k
    integer(int16), intent(in) :: species
    integer(int16), allocatable, dimension(:) :: nbrs
    integer :: i
    integer :: upup, dndn, fwfw, bwbw, ltlt, rtrt, ib

    energy=0.0_real64
    
    upup = modulo(site_i+1, 2*setup%n_1) + 1
    dndn = modulo(site_i-3, 2*setup%n_1) + 1
    ltlt = modulo(site_j+1, 2*setup%n_2) + 1
    rtrt = modulo(site_j-3, 2*setup%n_2) + 1
    fwfw = modulo(site_k+1, 2*setup%n_3) + 1
    bwbw = modulo(site_k-3, 2*setup%n_3) + 1

    ! Basis index (always =1 for this lattice implementation,
    ! but keep here for generality)
    ib = site_b

    allocate(nbrs(12))
    nbrs(1)  = config(ib, upup, site_j, bwbw)
    nbrs(2)  = config(ib, dndn, site_j, bwbw)
    nbrs(3)  = config(ib, site_i, ltlt, bwbw)
    nbrs(4)  = config(ib, site_i, rtrt, bwbw)
    nbrs(5)  = config(ib, upup, ltlt, site_k)
    nbrs(6)  = config(ib, dndn, ltlt, site_k)
    nbrs(7)  = config(ib, upup, rtrt, site_k)
    nbrs(8)  = config(ib, dndn, rtrt, site_k)
    nbrs(9)  = config(ib, upup, site_j, fwfw)
    nbrs(10) = config(ib, dndn, site_j, fwfw)
    nbrs(11) = config(ib, site_i, ltlt, fwfw)
    nbrs(12) = config(ib, site_i, rtrt, fwfw)
    do i=1, 12
      energy = energy + V_ex(species, nbrs(i), 4)
    end do
    deallocate(nbrs)
  end function fcc_shell4_energy

  !--------------------------------------------------------------------!
  ! Function to compute the contribution from the 5th coordination     !
  ! shell to the energy for the FCC lattice                            !
  !                                                                    !
  ! C. D. Woodgate,  Bristol                                      2025 !
  !--------------------------------------------------------------------!
  function fcc_shell5_energy(setup, site_b, site_i, site_j, site_k, &
                             config, species)     &
           result(energy)
    !integer(int16), allocatable, dimension(:,:,:,:), intent(in) :: config
    integer(int16), dimension(:,:,:,:), intent(in) :: config
    real(real64) :: energy
    class(run_params), intent(in) :: setup
    integer, intent(in) :: site_b, site_i, site_j, site_k
    integer(int16), intent(in) :: species
    integer(int16), allocatable, dimension(:) :: nbrs
    integer :: i, up, dn, fw, bw, lt, rt
    integer :: upupup, dndndn, fwfwfw, bwbwbw, ltltlt, rtrtrt, ib

    energy=0.0_real64
    
    up = modulo(site_i, 2*setup%n_1) + 1
    dn = modulo(site_i-2, 2*setup%n_1) + 1
    lt = modulo(site_j, 2*setup%n_2) + 1
    rt = modulo(site_j-2, 2*setup%n_2) + 1
    fw = modulo(site_k, 2*setup%n_3) + 1
    bw = modulo(site_k-2, 2*setup%n_3) + 1
      
    upupup = modulo(site_i+2, 2*setup%n_1) + 1
    dndndn = modulo(site_i-4, 2*setup%n_1) + 1
    ltltlt = modulo(site_j+2, 2*setup%n_2) + 1
    rtrtrt = modulo(site_j-4, 2*setup%n_2) + 1
    fwfwfw = modulo(site_k+2, 2*setup%n_3) + 1
    bwbwbw = modulo(site_k-4, 2*setup%n_3) + 1

    ! Basis index (always =1 for this lattice implementation,
    ! but keep here for generality)
    ib = site_b

    allocate(nbrs(24))
    nbrs(1)   = config(ib, up, site_j, bwbwbw)
    nbrs(2)   = config(ib, dn, site_j, bwbwbw)
    nbrs(3)   = config(ib, site_i, rt, bwbwbw)
    nbrs(4)   = config(ib, site_i, lt, bwbwbw)
    nbrs(5)   = config(ib, site_i, ltltlt, bw)
    nbrs(6)   = config(ib, upupup, site_j, bw)
    nbrs(7)   = config(ib, dndndn, site_j, bw)
    nbrs(8)   = config(ib, site_i, rtrtrt, bw)
    nbrs(9)   = config(ib, up, ltltlt, site_k)
    nbrs(10)  = config(ib, dn, ltltlt, site_k)
    nbrs(11)  = config(ib, upupup, lt, site_k)
    nbrs(12)  = config(ib, dndndn, lt, site_k)
    nbrs(13)  = config(ib, upupup, rt, site_k)
    nbrs(14)  = config(ib, dndndn, rt, site_k)
    nbrs(15)  = config(ib, up, rtrtrt, site_k)
    nbrs(16)  = config(ib, dn, rtrtrt, site_k)
    nbrs(17)  = config(ib, site_i, ltltlt, fw)
    nbrs(18)  = config(ib, upupup, site_j, fw)
    nbrs(19)  = config(ib, dndndn, site_j, fw)
    nbrs(20)  = config(ib, site_k, rtrtrt, fw)
    nbrs(21)  = config(ib, up, site_j, fwfwfw)
    nbrs(22)  = config(ib, dn, site_j, fwfwfw)
    nbrs(23)  = config(ib, site_i, rt, fwfwfw)
    nbrs(24)  = config(ib, site_i, lt, fwfwfw)
    do i=1, 24
      energy = energy + V_ex(species, nbrs(i), 5)
    end do
    deallocate(nbrs)
  end function fcc_shell5_energy

  !--------------------------------------------------------------------!
  ! Function to compute the contribution from the 6th coordination     !
  ! shell to the energy for the FCC lattice                            !
  !                                                                    !
  ! C. D. Woodgate,  Bristol                                      2025 !
  !--------------------------------------------------------------------!
  function fcc_shell6_energy(setup, site_b, site_i, site_j, site_k, &
                             config, species)     &
           result(energy)
    !integer(int16), allocatable, dimension(:,:,:,:), intent(in) :: config
    integer(int16), dimension(:,:,:,:), intent(in) :: config
    real(real64) :: energy
    class(run_params), intent(in) :: setup
    integer, intent(in) :: site_b, site_i, site_j, site_k
    integer(int16), intent(in) :: species
    integer(int16), allocatable, dimension(:) :: nbrs
    integer :: i, upup, dndn, fwfw, bwbw, ltlt, rtrt, ib

    energy=0.0_real64

    upup = modulo(site_i+1, 2*setup%n_1) + 1
    dndn = modulo(site_i-3, 2*setup%n_1) + 1
    ltlt = modulo(site_j+1, 2*setup%n_2) + 1
    rtrt = modulo(site_j-3, 2*setup%n_2) + 1
    fwfw = modulo(site_k+1, 2*setup%n_3) + 1
    bwbw = modulo(site_k-3, 2*setup%n_3) + 1

    ! Basis index (always =1 for this lattice implementation,
    ! but keep here for generality)
    ib = site_b
    
    allocate(nbrs(8))
    nbrs(1)   = config(ib, upup, ltlt, bwbw)
    nbrs(2)   = config(ib, dndn, ltlt, bwbw)
    nbrs(3)   = config(ib, upup, rtrt, bwbw)
    nbrs(4)   = config(ib, dndn, rtrt, bwbw)
    nbrs(5)   = config(ib, upup, ltlt, fwfw)
    nbrs(6)   = config(ib, dndn, ltlt, fwfw)
    nbrs(7)   = config(ib, upup, rtrt, fwfw)
    nbrs(8)   = config(ib, dndn, rtrt, fwfw)
    do i=1, 8
      energy = energy + V_ex(species, nbrs(i), 6)
    end do
    deallocate(nbrs)
  end function fcc_shell6_energy

  !--------------------------------------------------------------------!
  ! Function to compute the energy for an interaction up to the 1st    !
  ! coordination shell on the FCC lattice.                             !
  !                                                                    !
  ! C. D. Woodgate,  Bristol                                      2025 !
  !--------------------------------------------------------------------!
  function fcc_energy_1shells(setup, config, site_b, site_i, site_j, site_k) &
           result(energy)
    !integer(int16), allocatable, dimension(:,:,:,:), intent(in) :: config
    integer(int16), dimension(:,:,:,:), intent(in) :: config
    real(real64) :: energy
    class(run_params), intent(in) :: setup
    integer, intent(in) :: site_b, site_i, site_j, site_k
    integer(int16) :: species

    species = config(site_b, site_i, site_j, site_k)

    energy= fcc_shell1_energy(setup, site_b, site_i, site_j, site_k, config, species)
    
  end function fcc_energy_1shells

  !--------------------------------------------------------------------!
  ! Function to compute the energy for an interaction up to the 2nd    !
  ! coordination shell on the FCC lattice.                             !
  !                                                                    !
  ! C. D. Woodgate,  Bristol                                      2025 !
  !--------------------------------------------------------------------!
  function fcc_energy_2shells(setup, config, site_b, site_i, site_j, site_k) &
           result(energy)
    !integer(int16), allocatable, dimension(:,:,:,:), intent(in) :: config
    integer(int16), dimension(:,:,:,:), intent(in) :: config
    real(real64) :: energy
    class(run_params), intent(in) :: setup
    integer, intent(in) :: site_b, site_i, site_j, site_k
    integer(int16) :: species

    species = config(site_b, site_i, site_j, site_k)

    energy = fcc_shell1_energy(setup, site_b, site_i, site_j, site_k, config, species) &
           + fcc_shell2_energy(setup, site_b, site_i, site_j, site_k, config, species)
    
  end function fcc_energy_2shells

  !--------------------------------------------------------------------!
  ! Function to compute the energy for an interaction up to the 3rd    !
  ! coordination shell on the FCC lattice.                             !
  !                                                                    !
  ! C. D. Woodgate,  Bristol                                      2025 !
  !--------------------------------------------------------------------!
  function fcc_energy_3shells(setup, config, site_b, site_i, site_j, site_k) &
           result(energy)
    !integer(int16), allocatable, dimension(:,:,:,:), intent(in) :: config
    integer(int16), dimension(:,:,:,:), intent(in) :: config
    real(real64) :: energy
    class(run_params), intent(in) :: setup
    integer, intent(in) :: site_b, site_i, site_j, site_k
    integer(int16) :: species

    species = config(site_b, site_i, site_j, site_k)

    energy = fcc_shell1_energy(setup, site_b, site_i, site_j, site_k, config, species) &
           + fcc_shell2_energy(setup, site_b, site_i, site_j, site_k, config, species) &
           + fcc_shell3_energy(setup, site_b, site_i, site_j, site_k, config, species)
    
  end function fcc_energy_3shells

  !--------------------------------------------------------------------!
  ! Function to compute the energy for an interaction up to the 4th    !
  ! coordination shell on the FCC lattice.                             !
  !                                                                    !
  ! C. D. Woodgate,  Bristol                                      2025 !
  !--------------------------------------------------------------------!
  function fcc_energy_4shells(setup, config, site_b, site_i, site_j, site_k) &
           result(energy)
    !integer(int16), allocatable, dimension(:,:,:,:), intent(in) :: config
    integer(int16), dimension(:,:,:,:), intent(in) :: config
    real(real64) :: energy
    class(run_params), intent(in) :: setup
    integer, intent(in) :: site_b, site_i, site_j, site_k
    integer(int16) :: species

    species = config(site_b, site_i, site_j, site_k)

    energy = fcc_shell1_energy(setup, site_b, site_i, site_j, site_k, config, species) &
           + fcc_shell2_energy(setup, site_b, site_i, site_j, site_k, config, species) &
           + fcc_shell3_energy(setup, site_b, site_i, site_j, site_k, config, species) &
           + fcc_shell4_energy(setup, site_b, site_i, site_j, site_k, config, species)
    
  end function fcc_energy_4shells

  !--------------------------------------------------------------------!
  ! Function to compute the energy for an interaction up to the 5th    !
  ! coordination shell on the FCC lattice.                             !
  !                                                                    !
  ! C. D. Woodgate,  Bristol                                      2025 !
  !--------------------------------------------------------------------!
  function fcc_energy_5shells(setup, config, site_b, site_i, site_j, site_k) &
           result(energy)
    !integer(int16), allocatable, dimension(:,:,:,:), intent(in) :: config
    integer(int16), dimension(:,:,:,:), intent(in) :: config
    real(real64) :: energy
    class(run_params), intent(in) :: setup
    integer, intent(in) :: site_b, site_i, site_j, site_k
    integer(int16) :: species

    species = config(site_b, site_i, site_j, site_k)

    energy = fcc_shell1_energy(setup, site_b, site_i, site_j, site_k, config, species) &
           + fcc_shell2_energy(setup, site_b, site_i, site_j, site_k, config, species) &
           + fcc_shell3_energy(setup, site_b, site_i, site_j, site_k, config, species) &
           + fcc_shell4_energy(setup, site_b, site_i, site_j, site_k, config, species) &
           + fcc_shell5_energy(setup, site_b, site_i, site_j, site_k, config, species)
    
  end function fcc_energy_5shells

  !--------------------------------------------------------------------!
  ! Function to compute the energy for an interaction up to the 6th    !
  ! coordination shell on the FCC lattice.                             !
  !                                                                    !
  ! C. D. Woodgate,  Bristol                                      2025 !
  !--------------------------------------------------------------------!
  function fcc_energy_6shells(setup, config, site_b, site_i, site_j, site_k) &
           result(energy)
    !integer(int16), allocatable, dimension(:,:,:,:), intent(in) :: config
    integer(int16), dimension(:,:,:,:), intent(in) :: config
    real(real64) :: energy
    class(run_params), intent(in) :: setup
    integer, intent(in) :: site_b, site_i, site_j, site_k
    integer(int16) :: species

    species = config(site_b, site_i, site_j, site_k)

    energy = fcc_shell1_energy(setup, site_b, site_i, site_j, site_k, config, species) &
           + fcc_shell2_energy(setup, site_b, site_i, site_j, site_k, config, species) &
           + fcc_shell3_energy(setup, site_b, site_i, site_j, site_k, config, species) &
           + fcc_shell4_energy(setup, site_b, site_i, site_j, site_k, config, species) &
           + fcc_shell5_energy(setup, site_b, site_i, site_j, site_k, config, species) &
           + fcc_shell6_energy(setup, site_b, site_i, site_j, site_k, config, species)
    
  end function fcc_energy_6shells

  !--------------------------------------------------------------------!
  ! Function to compute the contribution from the 1st coordination     !
  ! shell to the energy for the simple cubic lattice                   !
  !                                                                    !
  ! C. D. Woodgate,  Bristol                                      2025 !
  !--------------------------------------------------------------------!
  function simple_cubic_1shell_energy(setup, site_b, site_i, site_j, site_k, config, species) &
           result(energy)
    !integer(int16), allocatable, dimension(:,:,:,:), intent(in) :: config
    integer(int16), dimension(:,:,:,:), intent(in) :: config
    real(real64) :: energy
    class(run_params), intent(in) :: setup
    integer, intent(in) :: site_b, site_i, site_j, site_k
    integer(int16) :: species
    integer(int16), allocatable, dimension(:) :: nbrs
    integer :: i, up, dn, fw, bw, lt, rt, ib

    energy=0.0_real64
    
    ! Compute where my neighbours are
    up = modulo(  site_i, setup%n_1) + 1
    dn = modulo(site_i-2, setup%n_1) + 1
    lt = modulo(  site_j, setup%n_2) + 1
    rt = modulo(site_j-2, setup%n_2) + 1
    fw = modulo(  site_k, setup%n_3) + 1
    bw = modulo(site_k-2, setup%n_3) + 1

    ! Basis index (always =1 for this lattice implementation,
    ! but keep here for generality)
    ib = site_b
      
    allocate(nbrs(6))

    ! Compute the energies of neighbours
    nbrs(1) = config(ib,    up, site_j, site_k)
    nbrs(2) = config(ib,    dn, site_j, site_k)
    nbrs(3) = config(ib,site_i,     lt, site_k)
    nbrs(4) = config(ib,site_i,     rt, site_k)
    nbrs(5) = config(ib,site_i, site_j,     fw)
    nbrs(6) = config(ib,site_i, site_j,     bw)
    
    ! Sum them
    do i=1, 6
      energy = energy + V_ex(species, nbrs(i),1)
    end do
 
    deallocate(nbrs)
  end function simple_cubic_1shell_energy

  !--------------------------------------------------------------------!
  ! Function to compute the contribution from the 2nd coordination     !
  ! shell to the energy for the simple cubic lattice                   !
  !                                                                    !
  ! C. D. Woodgate,  Bristol                                      2025 !
  !--------------------------------------------------------------------!
  function simple_cubic_2shell_energy(setup, site_b, site_i, site_j, site_k, config, species) &
           result(energy)
    !integer(int16), allocatable, dimension(:,:,:,:), intent(in) :: config
    integer(int16), dimension(:,:,:,:), intent(in) :: config
    real(real64) :: energy
    class(run_params), intent(in) :: setup
    integer, intent(in) :: site_b, site_i, site_j, site_k
    integer(int16) :: species
    integer(int16), allocatable, dimension(:) :: nbrs
    integer :: i, up, dn, fw, bw, lt, rt, ib

    energy=0.0_real64
    
    ! Compute where my neighbours are
    up = modulo(  site_i, setup%n_1) + 1
    dn = modulo(site_i-2, setup%n_1) + 1
    lt = modulo(  site_j, setup%n_2) + 1
    rt = modulo(site_j-2, setup%n_2) + 1
    fw = modulo(  site_k, setup%n_3) + 1
    bw = modulo(site_k-2, setup%n_3) + 1

    ! Basis index (always =1 for this lattice implementation,
    ! but keep here for generality)
    ib = site_b
      
    allocate(nbrs(12))

    ! Compute the energies of neighbours
    nbrs(1)  = config(ib,site_i,     lt,     bw)
    nbrs(2)  = config(ib,    dn, site_j,     bw)
    nbrs(3)  = config(ib,    up, site_j,     bw)
    nbrs(4)  = config(ib,site_i,     rt,     bw)
    nbrs(5)  = config(ib,    up,     lt, site_k)
    nbrs(6)  = config(ib,    dn,     lt, site_k)
    nbrs(7)  = config(ib,    up,     rt, site_k)
    nbrs(8)  = config(ib,    dn,     rt, site_k)
    nbrs(9)  = config(ib,site_i,     lt,     fw)
    nbrs(10) = config(ib,    dn, site_j,     fw)
    nbrs(11) = config(ib,    up, site_j,     fw)
    nbrs(12) = config(ib,site_i,     rt,     fw)
    
    ! Sum them
    do i=1, 12
      energy = energy + V_ex(species, nbrs(i),2)
    end do
 
    deallocate(nbrs)
  end function simple_cubic_2shell_energy

  !--------------------------------------------------------------------!
  ! Function to compute the energy for an interaction up to the 1st    !
  ! coordination shell on the simple cubic lattice.                    !
  !                                                                    !
  ! C. D. Woodgate,  Bristol                                      2025 !
  !--------------------------------------------------------------------!
  function simple_cubic_energy_1shells(setup, config, site_b, site_i, site_j, site_k) &
           result(energy)
    !integer(int16), allocatable, dimension(:,:,:,:), intent(in) :: config
    integer(int16), dimension(:,:,:,:), intent(in) :: config
    real(real64) :: energy
    class(run_params), intent(in) :: setup
    integer, intent(in) :: site_b, site_i, site_j, site_k
    integer(int16) :: species

    species = config(site_b, site_i, site_j, site_k)

    energy = simple_cubic_1shell_energy(setup, site_b, site_i, site_j, site_k, config, species)
    
  end function simple_cubic_energy_1shells

<<<<<<< HEAD
  !--------------------------------------------------------------------!
  ! Function to compute the energy for an interaction up to the 2nd    !
  ! coordination shell on the simple cubic lattice.                    !
  !                                                                    !
  ! C. D. Woodgate,  Bristol                                      2025 !
  !--------------------------------------------------------------------!
  function simple_cubic_energy_2shells(setup, config, site_b, site_i, site_j, site_k) &
           result(energy)
    !integer(int16), allocatable, dimension(:,:,:,:), intent(in) :: config
    integer(int16), dimension(:,:,:,:), intent(in) :: config
    real(real64) :: energy
    class(run_params), intent(in) :: setup
    integer, intent(in) :: site_b, site_i, site_j, site_k
    integer(int16) :: species

    species = config(site_b, site_i, site_j, site_k)

    energy = simple_cubic_1shell_energy(setup, site_b, site_i, site_j, site_k, config, species) &
           + simple_cubic_2shell_energy(setup, site_b, site_i, site_j, site_k, config, species)
    
  end function simple_cubic_energy_2shells

  !--------------------------------------------------------------------!
  ! Function to compute the energetic cost of swapping a pair of atoms ! 
  !                                                                    !
  ! C. D. Woodgate,  Bristol                                      2025 !
  !--------------------------------------------------------------------!
  function pair_energy(setup, config, idx1, idx2)&
       result(energy)
    !integer(int16), allocatable, dimension(:,:,:,:), intent(in) :: config
    integer(int16), dimension(:,:,:,:), intent(in) :: config
    type(run_params), intent(in) :: setup
    integer, dimension(4), intent(in) :: idx1, idx2
    real(real64) :: energy
    integer(int16) :: species1, species2

    species1 = config(idx1(1), idx1(2), idx1(3), idx1(4))
    species2 = config(idx2(1), idx2(2), idx2(3), idx2(4))

    energy = setup%nbr_energy(config, idx1(1), idx1(2), idx1(3), idx1(4)) &
           + setup%nbr_energy(config, idx2(1), idx2(2), idx2(3), idx2(4))
  end function pair_energy

=======
>>>>>>> f52dfe64
end module energetics<|MERGE_RESOLUTION|>--- conflicted
+++ resolved
@@ -1544,7 +1544,6 @@
     
   end function simple_cubic_energy_1shells
 
-<<<<<<< HEAD
   !--------------------------------------------------------------------!
   ! Function to compute the energy for an interaction up to the 2nd    !
   ! coordination shell on the simple cubic lattice.                    !
@@ -1567,27 +1566,4 @@
     
   end function simple_cubic_energy_2shells
 
-  !--------------------------------------------------------------------!
-  ! Function to compute the energetic cost of swapping a pair of atoms ! 
-  !                                                                    !
-  ! C. D. Woodgate,  Bristol                                      2025 !
-  !--------------------------------------------------------------------!
-  function pair_energy(setup, config, idx1, idx2)&
-       result(energy)
-    !integer(int16), allocatable, dimension(:,:,:,:), intent(in) :: config
-    integer(int16), dimension(:,:,:,:), intent(in) :: config
-    type(run_params), intent(in) :: setup
-    integer, dimension(4), intent(in) :: idx1, idx2
-    real(real64) :: energy
-    integer(int16) :: species1, species2
-
-    species1 = config(idx1(1), idx1(2), idx1(3), idx1(4))
-    species2 = config(idx2(1), idx2(2), idx2(3), idx2(4))
-
-    energy = setup%nbr_energy(config, idx1(1), idx1(2), idx1(3), idx1(4)) &
-           + setup%nbr_energy(config, idx2(1), idx2(2), idx2(3), idx2(4))
-  end function pair_energy
-
-=======
->>>>>>> f52dfe64
 end module energetics